--- conflicted
+++ resolved
@@ -517,21 +517,16 @@
                     }
                 };
 
-<<<<<<< HEAD
                 for subscriber in &engine.subscribers {
                     subscriber.on_before_states_gc(&block_id).await;
                 }
 
-                let shard_state_storage = engine.db.shard_state_storage();
-                let top_blocks = match shard_state_storage
-=======
                 if let Err(e) = try_update_persistent_state(engine.as_ref(), &block_id).await {
                     tracing::error!("Failed to update persistent state: {e:?}");
                 }
 
                 let shard_state_storage = engine.storage.shard_state_storage();
-                match shard_state_storage
->>>>>>> 1be27d1f
+                let top_blocks = match shard_state_storage
                     .remove_outdated_states(block_id.seq_no)
                     .await
                 {
