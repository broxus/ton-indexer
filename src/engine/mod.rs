--- conflicted
+++ resolved
@@ -491,17 +491,10 @@
                     }
                 };
 
-<<<<<<< HEAD
                 for subscriber in &engine.subscribers {
                     subscriber.on_before_states_gc(&block_id).await;
                 }
 
-                if let Err(e) = try_update_persistent_state(engine.as_ref(), &block_id).await {
-                    tracing::error!("Failed to update persistent state: {e:?}");
-                }
-
-=======
->>>>>>> b07caea0
                 let shard_state_storage = engine.storage.shard_state_storage();
                 let top_blocks = match shard_state_storage
                     .remove_outdated_states(block_id.seq_no)
