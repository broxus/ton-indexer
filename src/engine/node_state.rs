--- conflicted
+++ resolved
@@ -1,12 +1,9 @@
-<<<<<<< HEAD
-use super::db::*;
-=======
 /// This file is a modified copy of the file from https://github.com/tonlabs/ton-labs-node
 ///
 /// Changes:
 /// - replaced old `failure` crate with `anyhow`
 ///
->>>>>>> 95b4b5a5
+use super::db::*;
 use anyhow::Result;
 use parking_lot::Mutex;
 use std::sync::Arc;
