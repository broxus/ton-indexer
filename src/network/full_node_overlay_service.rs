--- conflicted
+++ resolved
@@ -1,5 +1,3 @@
-<<<<<<< HEAD
-=======
 /// This file is a modified copy of the file from https://github.com/tonlabs/ton-labs-node
 ///
 /// Changes:
@@ -7,7 +5,6 @@
 /// - simplified answer processing
 ///
 use std::future::Future;
->>>>>>> 95b4b5a5
 use std::sync::{Arc, Weak};
 
 use crate::Engine;
@@ -17,28 +14,6 @@
 use ton_api::ton::{self, TLObject};
 use ton_api::{AnyBoxedSerialize, IntoBoxed};
 
-<<<<<<< HEAD
-pub struct FullNodeOverlayService {
-    engine: Weak<Engine>,
-}
-
-impl FullNodeOverlayService {
-    pub fn new(engine: &Arc<Engine>) -> Arc<Self> {
-        Arc::new(Self {
-            engine: Arc::downgrade(engine),
-        })
-    }
-}
-
-impl FullNodeOverlayService {
-    // async fn get_key_block_ids_handler(&self, prev: &ton_block::BlockIdExt) -> Result<()> {
-    //     let engine = self.engine.upgrade()?;
-    //     let current_shard_state = engine.load_state(&prev).await?;
-    //     let extra = current_shard_state.shard_state_extra()?;
-    //     let mut id = prev.seq_no;
-    //     while let Some(a) = extra.prev_blocks.get_next_key_block(id)? {}
-    // }
-=======
 use crate::engine::rpc_operations::*;
 
 pub struct FullNodeOverlayService<T> {
@@ -81,7 +56,6 @@
 enum ProcessedQuery {
     Accepted(Result<QueryConsumingResult>),
     Rejected(TLObject),
->>>>>>> 95b4b5a5
 }
 
 #[async_trait::async_trait]
